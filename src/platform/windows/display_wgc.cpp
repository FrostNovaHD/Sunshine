--- conflicted
+++ resolved
@@ -1,298 +1,298 @@
-/**
- * @file src/platform/windows/display_wgc.cpp
- * @brief WinRT Windows.Graphics.Capture API
- */
-#include <dxgi1_2.h>
-
-#include "display.h"
-
-#include "misc.h"
-#include "src/logging.h"
-
-#include <windows.graphics.capture.interop.h>
-#include <winrt/windows.foundation.h>
-#include <winrt/windows.graphics.directx.direct3d11.h>
-
-namespace platf {
-  using namespace std::literals;
-}
-
-namespace winrt {
-  using namespace Windows::Foundation;
-  using namespace Windows::Graphics::Capture;
-  using namespace Windows::Graphics::DirectX::Direct3D11;
-
-  extern "C" {
-  HRESULT __stdcall CreateDirect3D11DeviceFromDXGIDevice(::IDXGIDevice *dxgiDevice, ::IInspectable **graphicsDevice);
-  }
-  struct
-#if WINRT_IMPL_HAS_DECLSPEC_UUID
-    __declspec(uuid("A9B3D012-3DF2-4EE3-B8D1-8695F457D3C1"))
-#endif
-      IDirect3DDxgiInterfaceAccess: ::IUnknown {
-    virtual HRESULT __stdcall GetInterface(REFIID id, void **object) = 0;
-  };
-}  // namespace winrt
-#if !WINRT_IMPL_HAS_DECLSPEC_UUID
-static constexpr GUID GUID__IDirect3DDxgiInterfaceAccess = {
-  0xA9B3D012, 0x3DF2, 0x4EE3, { 0xB8, 0xD1, 0x86, 0x95, 0xF4, 0x57, 0xD3, 0xC1 }
-  // compare with __declspec(uuid(...)) for the struct above.
-};
-template <>
-constexpr auto
-__mingw_uuidof<winrt::IDirect3DDxgiInterfaceAccess>() -> GUID const & {
-  return GUID__IDirect3DDxgiInterfaceAccess;
-}
-#endif
-
-namespace platf::dxgi {
-  wgc_capture_t::wgc_capture_t() {
-    InitializeConditionVariable(&frame_present_cv);
-  }
-
-  wgc_capture_t::~wgc_capture_t() {
-    if (capture_session)
-      capture_session.Close();
-    if (frame_pool)
-      frame_pool.Close();
-    item = nullptr;
-    capture_session = nullptr;
-    frame_pool = nullptr;
-  }
-
-  int
-  wgc_capture_t::init(display_base_t *display, const ::video::config_t &config) {
-    HRESULT status;
-    dxgi::dxgi_t dxgi;
-    winrt::com_ptr<::IInspectable> d3d_comhandle;
-    try {
-      if (!winrt::GraphicsCaptureSession::IsSupported()) {
-        BOOST_LOG(error) << "Screen capture is not supported on this device for this release of Windows!"sv;
-        return -1;
-      }
-      if (FAILED(status = display->device->QueryInterface(IID_IDXGIDevice, (void **) &dxgi))) {
-        BOOST_LOG(error) << "Failed to query DXGI interface from device [0x"sv << util::hex(status).to_string_view() << ']';
-        return -1;
-      }
-      if (FAILED(status = winrt::CreateDirect3D11DeviceFromDXGIDevice(*&dxgi, d3d_comhandle.put()))) {
-        BOOST_LOG(error) << "Failed to query WinRT DirectX interface from device [0x"sv << util::hex(status).to_string_view() << ']';
-        return -1;
-      }
-    }
-    catch (winrt::hresult_error &e) {
-      BOOST_LOG(error) << "Screen capture is not supported on this device for this release of Windows: "sv << e.code();
-      return -1;
-    }
-
-    DXGI_OUTPUT_DESC output_desc;
-    uwp_device = d3d_comhandle.as<winrt::IDirect3DDevice>();
-    display->output->GetDesc(&output_desc);
-
-    auto monitor_factory = winrt::get_activation_factory<winrt::GraphicsCaptureItem, IGraphicsCaptureItemInterop>();
-    if (monitor_factory == nullptr ||
-        FAILED(status = monitor_factory->CreateForMonitor(output_desc.Monitor, winrt::guid_of<winrt::IGraphicsCaptureItem>(), winrt::put_abi(item)))) {
-      BOOST_LOG(error) << "Screen capture is not supported on this device for this release of Windows: [0x"sv << util::hex(status).to_string_view() << ']';
-      return -1;
-    }
-
-    if (config.dynamicRange)
-      display->capture_format = DXGI_FORMAT_R16G16B16A16_FLOAT;
-    else
-      display->capture_format = DXGI_FORMAT_B8G8R8A8_UNORM;
-
-    try {
-      frame_pool = winrt::Direct3D11CaptureFramePool::CreateFreeThreaded(uwp_device, static_cast<winrt::Windows::Graphics::DirectX::DirectXPixelFormat>(display->capture_format), 2, item.Size());
-      capture_session = frame_pool.CreateCaptureSession(item);
-      frame_pool.FrameArrived({ this, &wgc_capture_t::on_frame_arrived });
-      capture_session.IsBorderRequired(false);
-      capture_session.StartCapture();
-    }
-    catch (winrt::hresult_error &e) {
-      BOOST_LOG(error) << "Screen capture is not supported on this device for this release of Windows: "sv << e.code();
-      return -1;
-    }
-    return 0;
-  }
-
-  void
-  wgc_capture_t::on_frame_arrived(winrt::Direct3D11CaptureFramePool const &sender, winrt::IInspectable const &) {
-    // this PRODUCER runs in a separate thread spawned by the frame pool. to
-    // retain parity with the original interface, the frame will be consumed by
-    // the capture thread, not this one.
-
-    winrt::Windows::Graphics::Capture::Direct3D11CaptureFrame frame { nullptr };
-    try {
-      frame = sender.TryGetNextFrame();
-    }
-    catch (winrt::hresult_error &e) {
-      BOOST_LOG(warning) << "Failed to capture frame: "sv << e.code();
-      return;
-    }
-    if (frame != nullptr) {
-      AcquireSRWLockExclusive(&frame_lock);
-      if (produced_frame)
-        produced_frame.Close();
-
-      produced_frame = frame;
-      ReleaseSRWLockExclusive(&frame_lock);
-      WakeConditionVariable(&frame_present_cv);
-    }
-  }
-
-  capture_e
-  wgc_capture_t::next_frame(std::chrono::milliseconds timeout, ID3D11Texture2D **out, uint64_t &out_time) {
-    // this CONSUMER runs in the capture thread
-    release_frame();
-
-    AcquireSRWLockExclusive(&frame_lock);
-<<<<<<< HEAD
-    if (produced_frame == nullptr && SleepConditionVariableSRW(&frame_present_cv, &frame_lock, timeout.count(), 0) == 0) {
-=======
-    if (timeout.count() > 0 && SleepConditionVariableSRW(&frame_present_cv, &frame_lock, timeout.count(), 0) == FALSE) {
->>>>>>> 483af95f
-      ReleaseSRWLockExclusive(&frame_lock);
-      if (GetLastError() == ERROR_TIMEOUT)
-        return capture_e::timeout;
-      else
-        return capture_e::error;
-    }
-    if (produced_frame) {
-      consumed_frame = produced_frame;
-      produced_frame = nullptr;
-    }
-    ReleaseSRWLockExclusive(&frame_lock);
-<<<<<<< HEAD
-    if (consumed_frame == nullptr)  // spurious wakeup
-=======
-    if (consumed_frame == nullptr && timeout.count() == 0)
->>>>>>> 483af95f
-      return capture_e::timeout;
-
-    auto capture_access = consumed_frame.Surface().as<winrt::IDirect3DDxgiInterfaceAccess>();
-    if (capture_access == nullptr)
-      return capture_e::error;
-    capture_access->GetInterface(IID_ID3D11Texture2D, (void **) out);
-    out_time = consumed_frame.SystemRelativeTime().count();  // raw ticks from query performance counter
-    return capture_e::ok;
-  }
-
-  capture_e
-  wgc_capture_t::release_frame() {
-    if (consumed_frame != nullptr) {
-      consumed_frame.Close();
-      consumed_frame = nullptr;
-    }
-    return capture_e::ok;
-  }
-
-  int
-  wgc_capture_t::set_cursor_visible(bool x) {
-    try {
-      if (capture_session.IsCursorCaptureEnabled() != x)
-        capture_session.IsCursorCaptureEnabled(x);
-      return 0;
-    }
-    catch (winrt::hresult_error &) {
-      return -1;
-    }
-  }
-
-  int
-  display_wgc_ram_t::init(const ::video::config_t &config, const std::string &display_name) {
-    if (display_base_t::init(config, display_name) || dup.init(this, config))
-      return -1;
-
-    texture.reset();
-    return 0;
-  }
-
-  capture_e
-  display_wgc_ram_t::snapshot(const pull_free_image_cb_t &pull_free_image_cb, std::shared_ptr<platf::img_t> &img_out, std::chrono::milliseconds timeout, bool cursor_visible) {
-    HRESULT status;
-    texture2d_t src;
-    uint64_t frame_qpc;
-    dup.set_cursor_visible(cursor_visible);
-    auto capture_status = dup.next_frame(timeout, &src, frame_qpc);
-    if (capture_status != capture_e::ok)
-      return capture_status;
-
-    auto frame_timestamp = std::chrono::steady_clock::now() - qpc_time_difference(qpc_counter(), frame_qpc);
-    D3D11_TEXTURE2D_DESC desc;
-    src->GetDesc(&desc);
-
-    // Create the staging texture if it doesn't exist. It should match the source in size and format.
-    if (texture == nullptr) {
-      capture_format = desc.Format;
-      BOOST_LOG(info) << "Capture format ["sv << dxgi_format_to_string(capture_format) << ']';
-
-      D3D11_TEXTURE2D_DESC t {};
-      t.Width = width;
-      t.Height = height;
-      t.MipLevels = 1;
-      t.ArraySize = 1;
-      t.SampleDesc.Count = 1;
-      t.Usage = D3D11_USAGE_STAGING;
-      t.Format = capture_format;
-      t.CPUAccessFlags = D3D11_CPU_ACCESS_READ;
-
-      auto status = device->CreateTexture2D(&t, nullptr, &texture);
-
-      if (FAILED(status)) {
-        BOOST_LOG(error) << "Failed to create staging texture [0x"sv << util::hex(status).to_string_view() << ']';
-        return capture_e::error;
-      }
-    }
-
-    // It's possible for our display enumeration to race with mode changes and result in
-    // mismatched image pool and desktop texture sizes. If this happens, just reinit again.
-    if (desc.Width != width || desc.Height != height) {
-      BOOST_LOG(info) << "Capture size changed ["sv << width << 'x' << height << " -> "sv << desc.Width << 'x' << desc.Height << ']';
-      return capture_e::reinit;
-    }
-    // It's also possible for the capture format to change on the fly. If that happens,
-    // reinitialize capture to try format detection again and create new images.
-    if (capture_format != desc.Format) {
-      BOOST_LOG(info) << "Capture format changed ["sv << dxgi_format_to_string(capture_format) << " -> "sv << dxgi_format_to_string(desc.Format) << ']';
-      return capture_e::reinit;
-    }
-
-    // Copy from GPU to CPU
-    device_ctx->CopyResource(texture.get(), src.get());
-
-    if (!pull_free_image_cb(img_out)) {
-      return capture_e::interrupted;
-    }
-    auto img = (img_t *) img_out.get();
-
-    // Map the staging texture for CPU access (making it inaccessible for the GPU)
-    if (FAILED(status = device_ctx->Map(texture.get(), 0, D3D11_MAP_READ, 0, &img_info))) {
-      BOOST_LOG(error) << "Failed to map texture [0x"sv << util::hex(status).to_string_view() << ']';
-
-      return capture_e::error;
-    }
-
-    // Now that we know the capture format, we can finish creating the image
-    if (complete_img(img, false)) {
-      device_ctx->Unmap(texture.get(), 0);
-      img_info.pData = nullptr;
-      return capture_e::error;
-    }
-
-    std::copy_n((std::uint8_t *) img_info.pData, height * img_info.RowPitch, (std::uint8_t *) img->data);
-
-    // Unmap the staging texture to allow GPU access again
-    device_ctx->Unmap(texture.get(), 0);
-    img_info.pData = nullptr;
-
-    if (img) {
-      img->frame_timestamp = frame_timestamp;
-    }
-
-    return capture_e::ok;
-  }
-
-  capture_e
-  display_wgc_ram_t::release_snapshot() {
-    return dup.release_frame();
-  }
-}  // namespace platf::dxgi
+/**
+ * @file src/platform/windows/display_wgc.cpp
+ * @brief WinRT Windows.Graphics.Capture API
+ */
+#include <dxgi1_2.h>
+
+#include "display.h"
+
+#include "misc.h"
+#include "src/logging.h"
+
+#include <windows.graphics.capture.interop.h>
+#include <winrt/windows.foundation.h>
+#include <winrt/windows.graphics.directx.direct3d11.h>
+
+namespace platf {
+  using namespace std::literals;
+}
+
+namespace winrt {
+  using namespace Windows::Foundation;
+  using namespace Windows::Graphics::Capture;
+  using namespace Windows::Graphics::DirectX::Direct3D11;
+
+  extern "C" {
+  HRESULT __stdcall CreateDirect3D11DeviceFromDXGIDevice(::IDXGIDevice *dxgiDevice, ::IInspectable **graphicsDevice);
+  }
+  struct
+#if WINRT_IMPL_HAS_DECLSPEC_UUID
+    __declspec(uuid("A9B3D012-3DF2-4EE3-B8D1-8695F457D3C1"))
+#endif
+      IDirect3DDxgiInterfaceAccess: ::IUnknown {
+    virtual HRESULT __stdcall GetInterface(REFIID id, void **object) = 0;
+  };
+}  // namespace winrt
+#if !WINRT_IMPL_HAS_DECLSPEC_UUID
+static constexpr GUID GUID__IDirect3DDxgiInterfaceAccess = {
+  0xA9B3D012, 0x3DF2, 0x4EE3, { 0xB8, 0xD1, 0x86, 0x95, 0xF4, 0x57, 0xD3, 0xC1 }
+  // compare with __declspec(uuid(...)) for the struct above.
+};
+template <>
+constexpr auto
+__mingw_uuidof<winrt::IDirect3DDxgiInterfaceAccess>() -> GUID const & {
+  return GUID__IDirect3DDxgiInterfaceAccess;
+}
+#endif
+
+namespace platf::dxgi {
+  wgc_capture_t::wgc_capture_t() {
+    InitializeConditionVariable(&frame_present_cv);
+  }
+
+  wgc_capture_t::~wgc_capture_t() {
+    if (capture_session)
+      capture_session.Close();
+    if (frame_pool)
+      frame_pool.Close();
+    item = nullptr;
+    capture_session = nullptr;
+    frame_pool = nullptr;
+  }
+
+  int
+  wgc_capture_t::init(display_base_t *display, const ::video::config_t &config) {
+    HRESULT status;
+    dxgi::dxgi_t dxgi;
+    winrt::com_ptr<::IInspectable> d3d_comhandle;
+    try {
+      if (!winrt::GraphicsCaptureSession::IsSupported()) {
+        BOOST_LOG(error) << "Screen capture is not supported on this device for this release of Windows!"sv;
+        return -1;
+      }
+      if (FAILED(status = display->device->QueryInterface(IID_IDXGIDevice, (void **) &dxgi))) {
+        BOOST_LOG(error) << "Failed to query DXGI interface from device [0x"sv << util::hex(status).to_string_view() << ']';
+        return -1;
+      }
+      if (FAILED(status = winrt::CreateDirect3D11DeviceFromDXGIDevice(*&dxgi, d3d_comhandle.put()))) {
+        BOOST_LOG(error) << "Failed to query WinRT DirectX interface from device [0x"sv << util::hex(status).to_string_view() << ']';
+        return -1;
+      }
+    }
+    catch (winrt::hresult_error &e) {
+      BOOST_LOG(error) << "Screen capture is not supported on this device for this release of Windows: "sv << e.code();
+      return -1;
+    }
+
+    DXGI_OUTPUT_DESC output_desc;
+    uwp_device = d3d_comhandle.as<winrt::IDirect3DDevice>();
+    display->output->GetDesc(&output_desc);
+
+    auto monitor_factory = winrt::get_activation_factory<winrt::GraphicsCaptureItem, IGraphicsCaptureItemInterop>();
+    if (monitor_factory == nullptr ||
+        FAILED(status = monitor_factory->CreateForMonitor(output_desc.Monitor, winrt::guid_of<winrt::IGraphicsCaptureItem>(), winrt::put_abi(item)))) {
+      BOOST_LOG(error) << "Screen capture is not supported on this device for this release of Windows: [0x"sv << util::hex(status).to_string_view() << ']';
+      return -1;
+    }
+
+    if (config.dynamicRange)
+      display->capture_format = DXGI_FORMAT_R16G16B16A16_FLOAT;
+    else
+      display->capture_format = DXGI_FORMAT_B8G8R8A8_UNORM;
+
+    try {
+      frame_pool = winrt::Direct3D11CaptureFramePool::CreateFreeThreaded(uwp_device, static_cast<winrt::Windows::Graphics::DirectX::DirectXPixelFormat>(display->capture_format), 2, item.Size());
+      capture_session = frame_pool.CreateCaptureSession(item);
+      frame_pool.FrameArrived({ this, &wgc_capture_t::on_frame_arrived });
+      capture_session.IsBorderRequired(false);
+      capture_session.StartCapture();
+    }
+    catch (winrt::hresult_error &e) {
+      BOOST_LOG(error) << "Screen capture is not supported on this device for this release of Windows: "sv << e.code();
+      return -1;
+    }
+    return 0;
+  }
+
+  void
+  wgc_capture_t::on_frame_arrived(winrt::Direct3D11CaptureFramePool const &sender, winrt::IInspectable const &) {
+    // this PRODUCER runs in a separate thread spawned by the frame pool. to
+    // retain parity with the original interface, the frame will be consumed by
+    // the capture thread, not this one.
+
+    winrt::Windows::Graphics::Capture::Direct3D11CaptureFrame frame { nullptr };
+    try {
+      frame = sender.TryGetNextFrame();
+    }
+    catch (winrt::hresult_error &e) {
+      BOOST_LOG(warning) << "Failed to capture frame: "sv << e.code();
+      return;
+    }
+    if (frame != nullptr) {
+      AcquireSRWLockExclusive(&frame_lock);
+      if (produced_frame)
+        produced_frame.Close();
+
+      produced_frame = frame;
+      ReleaseSRWLockExclusive(&frame_lock);
+      WakeConditionVariable(&frame_present_cv);
+    }
+  }
+
+  capture_e
+  wgc_capture_t::next_frame(std::chrono::milliseconds timeout, ID3D11Texture2D **out, uint64_t &out_time) {
+    // this CONSUMER runs in the capture thread
+    release_frame();
+
+    AcquireSRWLockExclusive(&frame_lock);
+
+    if (produced_frame == nullptr && SleepConditionVariableSRW(&frame_present_cv, &frame_lock, timeout.count(), 0) == 0) {
+
+
+
+      ReleaseSRWLockExclusive(&frame_lock);
+      if (GetLastError() == ERROR_TIMEOUT)
+        return capture_e::timeout;
+      else
+        return capture_e::error;
+    }
+    if (produced_frame) {
+      consumed_frame = produced_frame;
+      produced_frame = nullptr;
+    }
+    ReleaseSRWLockExclusive(&frame_lock);
+
+    if (consumed_frame == nullptr)  // spurious wakeup
+
+
+
+      return capture_e::timeout;
+
+    auto capture_access = consumed_frame.Surface().as<winrt::IDirect3DDxgiInterfaceAccess>();
+    if (capture_access == nullptr)
+      return capture_e::error;
+    capture_access->GetInterface(IID_ID3D11Texture2D, (void **) out);
+    out_time = consumed_frame.SystemRelativeTime().count();  // raw ticks from query performance counter
+    return capture_e::ok;
+  }
+
+  capture_e
+  wgc_capture_t::release_frame() {
+    if (consumed_frame != nullptr) {
+      consumed_frame.Close();
+      consumed_frame = nullptr;
+    }
+    return capture_e::ok;
+  }
+
+  int
+  wgc_capture_t::set_cursor_visible(bool x) {
+    try {
+      if (capture_session.IsCursorCaptureEnabled() != x)
+        capture_session.IsCursorCaptureEnabled(x);
+      return 0;
+    }
+    catch (winrt::hresult_error &) {
+      return -1;
+    }
+  }
+
+  int
+  display_wgc_ram_t::init(const ::video::config_t &config, const std::string &display_name) {
+    if (display_base_t::init(config, display_name) || dup.init(this, config))
+      return -1;
+
+    texture.reset();
+    return 0;
+  }
+
+  capture_e
+  display_wgc_ram_t::snapshot(const pull_free_image_cb_t &pull_free_image_cb, std::shared_ptr<platf::img_t> &img_out, std::chrono::milliseconds timeout, bool cursor_visible) {
+    HRESULT status;
+    texture2d_t src;
+    uint64_t frame_qpc;
+    dup.set_cursor_visible(cursor_visible);
+    auto capture_status = dup.next_frame(timeout, &src, frame_qpc);
+    if (capture_status != capture_e::ok)
+      return capture_status;
+
+    auto frame_timestamp = std::chrono::steady_clock::now() - qpc_time_difference(qpc_counter(), frame_qpc);
+    D3D11_TEXTURE2D_DESC desc;
+    src->GetDesc(&desc);
+
+    // Create the staging texture if it doesn't exist. It should match the source in size and format.
+    if (texture == nullptr) {
+      capture_format = desc.Format;
+      BOOST_LOG(info) << "Capture format ["sv << dxgi_format_to_string(capture_format) << ']';
+
+      D3D11_TEXTURE2D_DESC t {};
+      t.Width = width;
+      t.Height = height;
+      t.MipLevels = 1;
+      t.ArraySize = 1;
+      t.SampleDesc.Count = 1;
+      t.Usage = D3D11_USAGE_STAGING;
+      t.Format = capture_format;
+      t.CPUAccessFlags = D3D11_CPU_ACCESS_READ;
+
+      auto status = device->CreateTexture2D(&t, nullptr, &texture);
+
+      if (FAILED(status)) {
+        BOOST_LOG(error) << "Failed to create staging texture [0x"sv << util::hex(status).to_string_view() << ']';
+        return capture_e::error;
+      }
+    }
+
+    // It's possible for our display enumeration to race with mode changes and result in
+    // mismatched image pool and desktop texture sizes. If this happens, just reinit again.
+    if (desc.Width != width || desc.Height != height) {
+      BOOST_LOG(info) << "Capture size changed ["sv << width << 'x' << height << " -> "sv << desc.Width << 'x' << desc.Height << ']';
+      return capture_e::reinit;
+    }
+    // It's also possible for the capture format to change on the fly. If that happens,
+    // reinitialize capture to try format detection again and create new images.
+    if (capture_format != desc.Format) {
+      BOOST_LOG(info) << "Capture format changed ["sv << dxgi_format_to_string(capture_format) << " -> "sv << dxgi_format_to_string(desc.Format) << ']';
+      return capture_e::reinit;
+    }
+
+    // Copy from GPU to CPU
+    device_ctx->CopyResource(texture.get(), src.get());
+
+    if (!pull_free_image_cb(img_out)) {
+      return capture_e::interrupted;
+    }
+    auto img = (img_t *) img_out.get();
+
+    // Map the staging texture for CPU access (making it inaccessible for the GPU)
+    if (FAILED(status = device_ctx->Map(texture.get(), 0, D3D11_MAP_READ, 0, &img_info))) {
+      BOOST_LOG(error) << "Failed to map texture [0x"sv << util::hex(status).to_string_view() << ']';
+
+      return capture_e::error;
+    }
+
+    // Now that we know the capture format, we can finish creating the image
+    if (complete_img(img, false)) {
+      device_ctx->Unmap(texture.get(), 0);
+      img_info.pData = nullptr;
+      return capture_e::error;
+    }
+
+    std::copy_n((std::uint8_t *) img_info.pData, height * img_info.RowPitch, (std::uint8_t *) img->data);
+
+    // Unmap the staging texture to allow GPU access again
+    device_ctx->Unmap(texture.get(), 0);
+    img_info.pData = nullptr;
+
+    if (img) {
+      img->frame_timestamp = frame_timestamp;
+    }
+
+    return capture_e::ok;
+  }
+
+  capture_e
+  display_wgc_ram_t::release_snapshot() {
+    return dup.release_frame();
+  }
+}  // namespace platf::dxgi